--- conflicted
+++ resolved
@@ -49,10 +49,8 @@
   }
 
   try {
-<<<<<<< HEAD
     // DB 테이블 생성: korean_pronunciation 컬럼 추가
-=======
->>>>>>> 0b3cffce
+
     await pool.query(`
       CREATE TABLE IF NOT EXISTS kanji (
         id SERIAL PRIMARY KEY,
@@ -73,15 +71,10 @@
     for (const item of kanjiData) {
       // INSERT 문 수정: korean_pronunciation 추가
       await pool.query(
-<<<<<<< HEAD
         `INSERT INTO kanji (kanji, level, korean_meaning, korean_pronunciation, onyomi, kunyomi, strokes, radical, words, example_sentences)
          VALUES ($1, $2, $3, $4, $5, $6, $7, $8, $9, $10)
          ON CONFLICT (kanji) DO NOTHING;`, // 이미 있는 한자는 건너뛰기
-=======
-        `INSERT INTO kanji (kanji, level, korean_meaning, onyomi, kunyomi, strokes, radical, words, example_sentences)
-         VALUES ($1, $2, $3, $4, $5, $6, $7, $8, $9)
-         ON CONFLICT (kanji) DO NOTHING;`,
->>>>>>> 0b3cffce
+
         [
           item.kanji,
           item.level,
@@ -115,26 +108,16 @@
   }
 });
 
-<<<<<<< HEAD
 // GET /api/kanji/:character - 특정 한자 정보 반환
-=======
-// ✨✨✨ 새로 추가된 부분: 특정 한자 정보 반환 API ✨✨✨
->>>>>>> 0b3cffce
+
 app.get('/api/kanji/:character', async (req: Request, res: Response) => {
   const { character } = req.params;
   try {
     const result = await pool.query('SELECT * FROM kanji WHERE kanji = $1', [character]);
-<<<<<<< HEAD
-    if (result.rows.length === 0) {
-      return res.status(404).json({ message: 'Kanji not found' });
-    }
-=======
-
     if (result.rows.length === 0) {
       return res.status(404).json({ message: 'Kanji not found' });
     }
 
->>>>>>> 0b3cffce
     res.json(result.rows[0]);
   } catch (error) {
     console.error(`Error fetching details for kanji ${character}:`, error);
@@ -142,7 +125,6 @@
   }
 });
 
-<<<<<<< HEAD
 // --- 서버 시작 ---
 app.listen(port, async () => {
   console.log(`Backend server is running on http://localhost:${port}`);
@@ -153,11 +135,5 @@
   } catch (error) {
       console.error('Could not drop table:', error);
   }
-=======
-
-// --- 서버 시작 ---
-app.listen(port, async () => {
-  console.log(`Backend server is running on http://localhost:${port}`);
->>>>>>> 0b3cffce
   await initializeDatabase();
 });